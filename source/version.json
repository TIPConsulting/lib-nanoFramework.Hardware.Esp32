--- conflicted
+++ resolved
@@ -1,10 +1,6 @@
 {
   "$schema": "https://raw.githubusercontent.com/AArnott/Nerdbank.GitVersioning/master/src/NerdBank.GitVersioning/version.schema.json",
-<<<<<<< HEAD
   "version": "1.1.0",
-=======
-  "version": "1.0.11",
->>>>>>> 1d99340c
   "assemblyVersion": {
     "precision": "revision"
   },
